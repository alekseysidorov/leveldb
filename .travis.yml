language: rust
env:
  global:
    - secure: xvgEoA6Etp8KWAnA9FrCkPNTdz8dunFN93sgWFkd55NGtTqlLehHCvuqG/7DFteoQ6FK2+g45NqJoc2UWp1CUIs27Qm5ICvnmFFLSncHN2ofefN0fj0BWXJunVBuKsO1xYCossnXKsEBDSpLJ5BI1eMrJETyHW75Nb3YIXH0Dm4=
install:
  - sudo apt-get install libleveldb-dev
  - sudo apt-get install libsnappy-dev
after_script:
  - curl http://www.rust-ci.org/artifacts/put?t=$RUSTCI_TOKEN | sh
rust:
<<<<<<< HEAD
  - 1.0.0-beta2
=======
  - 1.0.0-beta.2
>>>>>>> c5c9fbfd
  - nightly
matrix:
  allow_failures:
    - rust: nightly<|MERGE_RESOLUTION|>--- conflicted
+++ resolved
@@ -8,11 +8,7 @@
 after_script:
   - curl http://www.rust-ci.org/artifacts/put?t=$RUSTCI_TOKEN | sh
 rust:
-<<<<<<< HEAD
-  - 1.0.0-beta2
-=======
   - 1.0.0-beta.2
->>>>>>> c5c9fbfd
   - nightly
 matrix:
   allow_failures:
